--- conflicted
+++ resolved
@@ -1360,16 +1360,9 @@
 
 pragma solidity 0.6.6;
 
-
-<<<<<<< HEAD
+import {
     ERC1155Receiver
 } from "@openzeppelin/contracts/token/ERC1155/ERC1155Receiver.sol";
-
-=======
->>>>>>> d27d7a7a
-
-
-
 
 contract MintableERC1155Predicate is
     ITokenPredicate,
