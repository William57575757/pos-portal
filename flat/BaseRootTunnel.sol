--- conflicted
+++ resolved
@@ -1671,13 +1671,12 @@
     }
 
     function _validateAndExtractMessage(bytes memory inputData) internal returns (bytes memory) {
-         ExitPayloadReader.ExitPayload memory payload = inputData.toExitPayload();
-
-<<<<<<< HEAD
+        require(inputData.length == 10, "RootTunnel: BAD_PAYLOAD");
+
+        ExitPayloadReader.ExitPayload memory payload = inputData.toExitPayload();
+
         bytes memory branchMaskBytes = payload.getBranchMaskAsBytes();
-=======
-        require(inputDataRLPList.length == 10, "RootTunnel: BAD_PAYLOAD");
->>>>>>> 3b395dcb
+        
         // checking if exit has already been processed
         // unique exit is identified using hash of (blockNumber, branchMask, receiptLogIndex)
         bytes32 exitHash = keccak256(
