--- conflicted
+++ resolved
@@ -340,13 +340,11 @@
      *  9 - receiptLogIndex - Log Index to read from the receipt
      */
     function exit(bytes calldata inputData) external override {
+        require(inputData.length == 10, "RootChainManager: BAD_PAYLOAD");
+
         ExitPayloadReader.ExitPayload memory payload = inputData.toExitPayload();
-
-<<<<<<< HEAD
+        
         bytes memory branchMaskBytes = payload.getBranchMaskAsBytes();
-=======
-        require(inputDataRLPList.length == 10, "RootChainManager: BAD_PAYLOAD");
->>>>>>> 3b395dcb
         // checking if exit has already been processed
         // unique exit is identified using hash of (blockNumber, branchMask, receiptLogIndex)
         bytes32 exitHash = keccak256(
