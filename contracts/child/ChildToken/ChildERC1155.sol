pragma solidity ^0.6.6;

import {ERC1155} from "@openzeppelin/contracts/token/ERC1155/ERC1155.sol";
import {AccessControlMixin} from "../../common/AccessControlMixin.sol";
import {IChildToken} from "./IChildToken.sol";
import {NativeMetaTransaction} from "../../common/NativeMetaTransaction.sol";
import {ChainConstants} from "../../ChainConstants.sol";
import {ContextMixin} from "../../common/ContextMixin.sol";

contract ChildERC1155 is
    ERC1155,
    IChildToken,
<<<<<<< HEAD
    AccessControl,
    NativeMetaTransaction,
    ChainConstants
=======
    AccessControlMixin,
    NetworkAgnostic,
    ChainConstants,
    ContextMixin
>>>>>>> c810a240
{
    bytes32 public constant DEPOSITOR_ROLE = keccak256("DEPOSITOR_ROLE");

    constructor(string memory uri_)
        public
        ERC1155(uri_)
        NativeMetaTransaction(uri_, ERC712_VERSION)
    {
        _setupContractId("ChildERC1155");
        _setupRole(DEFAULT_ADMIN_ROLE, _msgSender());
        _setupRole(DEPOSITOR_ROLE, _msgSender());
    }

    function _msgSender()
        internal
        override
        view
        returns (address payable sender)
    {
        return ContextMixin.msgSender();
    }

    /**
     * @notice called when tokens are deposited on root chain
     * @dev Should be callable only by ChildChainManager
     * Should handle deposit by minting the required tokens for user
     * Make sure minting is done only by this function
     * @param user user address for whom deposit is being done
     * @param depositData abi encoded ids array and amounts array
     */
    function deposit(address user, bytes calldata depositData)
        external
        override
        only(DEPOSITOR_ROLE)
    {
        (
            uint256[] memory ids,
            uint256[] memory amounts,
            bytes memory data
        ) = abi.decode(depositData, (uint256[], uint256[], bytes));
        require(user != address(0x0), "ChildERC1155: INVALID_DEPOSIT_USER");
        _mintBatch(user, ids, amounts, data);
    }

    /**
     * @notice called when user wants to withdraw single token back to root chain
     * @dev Should burn user's tokens. This transaction will be verified when exiting on root chain
     * @param id id to withdraw
     * @param amount amount to withdraw
     */
    function withdrawSingle(uint256 id, uint256 amount) external {
        _burn(_msgSender(), id, amount);
    }

    /**
     * @notice called when user wants to batch withdraw tokens back to root chain
     * @dev Should burn user's tokens. This transaction will be verified when exiting on root chain
     * @param ids ids to withdraw
     * @param amounts amounts to withdraw
     */
    function withdrawBatch(uint256[] calldata ids, uint256[] calldata amounts)
        external
    {
        _burnBatch(_msgSender(), ids, amounts);
    }
}<|MERGE_RESOLUTION|>--- conflicted
+++ resolved
@@ -10,16 +10,10 @@
 contract ChildERC1155 is
     ERC1155,
     IChildToken,
-<<<<<<< HEAD
-    AccessControl,
+    AccessControlMixin,
     NativeMetaTransaction,
-    ChainConstants
-=======
-    AccessControlMixin,
-    NetworkAgnostic,
     ChainConstants,
     ContextMixin
->>>>>>> c810a240
 {
     bytes32 public constant DEPOSITOR_ROLE = keccak256("DEPOSITOR_ROLE");
 
